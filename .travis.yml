# -*- coding: utf-8 -*-
# :Project:   pymeshfix -- Configuration to build and upload Linux wheels to PyPI
# :Author:    Alex Kaszynski <akascap@gmail.com>
# :License:   MIT License

# borrowed parts from
# https://github.com/python-rapidjson/python-rapidjson/blob/master/.appveyor.yml

# Builds wheels for Linux using cibuildwheel, inside the manylinux1 Docker image.
# builds 64-bit Python2.7, Python3.5, Python3.6, Python3.7

dist: xenial

matrix:
  include:
    - sudo: required
      language: python
      python: "3.6"
      services:
        - docker
      env: PIP=pip
    - os: osx
      osx_image: xcode8.3

# for reference, these are the python installs on
# quay.io/pypa/manylinux1_x86_64
# cp27-cp27m
# cp27-cp27mu
# cp34-cp34m
# cp35-cp35m
# cp36-cp36m
# cp37-cp37m

# skip 32-bit development
# quay.io/pypa/manylinux1_i686

env:
  global:
    - CIBW_BEFORE_BUILD_LINUX="pip install numpy==1.15.0; pip install cython;yum install libXt -y"
    - CIBW_BEFORE_BUILD_MACOS="pip install numpy==1.15.0; pip install cython"
    - CIBW_TEST_REQUIRES="pytest"
    - CIBW_TEST_COMMAND="pytest {project}/tests"
    - CIBW_SKIP="cp27-cp27m-manylinux1_x86_64 cp34-* *manylinux1_i686*"
    - TWINE_USERNAME=akaszynski
      # Note: TWINE_PASSWORD is set in Travis settings

<<<<<<< HEAD
before_install:
  # configure a headless display
  - git clone --depth 1 git://github.com/pyvista/gl-ci-helpers.git
  - source ./gl-ci-helpers/travis/setup_headless_display.sh

install:
  - pip install -r requirements.txt
  - CFLAGS='-stdlib=libc++' pip install -e .

script:
  - $PIP install cibuildwheel==0.10.0
  # Test
=======
install:
  # Setup for python 3 wheels in Mac OS X
  - |
    if [ "$TRAVIS_OS_NAME" == "osx" ]; then
      brew update
      brew upgrade python
      CFLAGS='-stdlib=libc++'
    fi;
  - pip3 install --upgrade cibuildwheel

script:
>>>>>>> 61ea56de
  - cibuildwheel --output-dir wheelhouse
  # Make documentation
  - cd ./docs;
  - make html;
  - set -e;
  - make html;
  - cd ..;
  # TODO: @banesullivan can set this up:
  # - doctr deploy --built-docs ./docs/_build/html/ .;
  # Deploy on tags
  - if [ "${TRAVIS_TAG:-}" != "" ]; then
      python3 setup.py sdist;
      cp dist/*.tar.gz wheelhouse/;
      pip3 install twine;
      python3 -m twine upload --skip-existing wheelhouse/*;
    fi

notifications:
  email: false<|MERGE_RESOLUTION|>--- conflicted
+++ resolved
@@ -44,21 +44,14 @@
     - TWINE_USERNAME=akaszynski
       # Note: TWINE_PASSWORD is set in Travis settings
 
-<<<<<<< HEAD
 before_install:
   # configure a headless display
   - git clone --depth 1 git://github.com/pyvista/gl-ci-helpers.git
   - source ./gl-ci-helpers/travis/setup_headless_display.sh
 
+
 install:
   - pip install -r requirements.txt
-  - CFLAGS='-stdlib=libc++' pip install -e .
-
-script:
-  - $PIP install cibuildwheel==0.10.0
-  # Test
-=======
-install:
   # Setup for python 3 wheels in Mac OS X
   - |
     if [ "$TRAVIS_OS_NAME" == "osx" ]; then
@@ -69,7 +62,6 @@
   - pip3 install --upgrade cibuildwheel
 
 script:
->>>>>>> 61ea56de
   - cibuildwheel --output-dir wheelhouse
   # Make documentation
   - cd ./docs;
